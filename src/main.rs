--- conflicted
+++ resolved
@@ -5,12 +5,9 @@
 
 mod import;
 mod models;
-<<<<<<< HEAD
+mod pmc;
 mod tss;
-=======
-mod pmc;
 mod zones;
->>>>>>> be504102
 
 /// TrainRS - Training Load Analysis CLI
 ///
